[tool.poetry]
name = "letta"
version = "0.6.34"
packages = [
    {include = "letta"},
]
description = "Create LLM agents with long-term memory and custom tools"
authors = [
    "Letta Team <contact@letta.com>",
]
license = "Apache License"
readme = "README.md"

[tool.poetry.scripts]
letta = "letta.main:app"

[tool.poetry.dependencies]
python = "<3.14,>=3.10"
typer = ">=0.12,<1.0"
questionary = "^2.0.1"
pytz = "^2023.3.post1"
tqdm = "^4.66.1"
black = {extras = ["jupyter"], version = "^24.2.0"}
setuptools = "^70"
datasets = { version = "^2.14.6", optional = true}
prettytable = "^3.9.0"
pgvector = { version = "^0.2.3", optional = true }
pre-commit = {version = "^3.5.0", optional = true }
pg8000 = {version = "^1.30.3", optional = true}
docstring-parser = ">=0.16,<0.17"
httpx = "^0.28.0"
numpy = "^1.26.2"
demjson3 = "^3.0.6"
pyyaml = "^6.0.1"
sqlalchemy-json = "^0.7.0"
fastapi = { version = "^0.115.6", optional = true}
uvicorn = {version = "^0.24.0.post1", optional = true}
pydantic = ">=2.7.4,<2.10.0"
html2text = "^2020.1.16"
docx2txt = "^0.8"
sqlalchemy = "^2.0.25"
pexpect = {version = "^4.9.0", optional = true}
pyright = {version = "^1.1.347", optional = true}
qdrant-client = {version="^1.9.1", optional = true}
#pymilvus = {version ="^2.4.3", optional = true}
python-box = "^7.1.1"
sqlmodel = "^0.0.16"
autoflake = {version = "^2.3.0", optional = true}
python-multipart = "^0.0.19"
sqlalchemy-utils = "^0.41.2"
pytest-order = {version = "^1.2.0", optional = true}
pytest-asyncio = {version = "^0.23.2", optional = true}
pydantic-settings = "^2.2.1"
httpx-sse = "^0.4.0"
isort = { version = "^5.13.2", optional = true }
docker = {version = "^7.1.0", optional = true}
nltk = "^3.8.1"
jinja2 = "^3.1.5"
locust = {version = "^2.31.5", optional = true}
wikipedia = {version = "^1.4.0", optional = true}
composio-langchain = "^0.7.2"
composio-core = "^0.7.2"
alembic = "^1.13.3"
pyhumps = "^3.8.0"
psycopg2 = {version = "^2.9.10", optional = true}
psycopg2-binary = {version = "^2.9.10", optional = true}
pathvalidate = "^3.2.1"
langchain-community = {version = "^0.3.7", optional = true}
langchain = {version = "^0.3.7", optional = true}
sentry-sdk = {extras = ["fastapi"], version = "2.19.1"}
rich = "^13.9.4"
brotli = "^1.1.0"
grpcio = "^1.68.1"
grpcio-tools = "^1.68.1"
llama-index = "^0.12.2"
llama-index-embeddings-openai = "^0.3.1"
e2b-code-interpreter = {version = "^1.0.3", optional = true}
anthropic = "^0.43.0"
letta_client = "^0.1.23"
openai = "^1.60.0"
google-genai = {version = "^1.1.0", optional = true}
faker = "^36.1.0"
colorama = "^0.4.6"
marshmallow-sqlalchemy = "^1.4.1"
boto3 = {version = "^1.36.24", optional = true}
<<<<<<< HEAD
datamodel-code-generator = {extras = ["http"], version = "^0.25.0"}
=======
opentelemetry-api = "^1.30.0"
opentelemetry-sdk = "^1.30.0"
opentelemetry-instrumentation-requests = "^0.51b0"
opentelemetry-exporter-otlp = "^1.30.0"
>>>>>>> 99293355


[tool.poetry.extras]
postgres = ["pgvector", "pg8000", "psycopg2-binary", "psycopg2"]
dev = ["pytest", "pytest-asyncio", "pexpect", "black", "pre-commit", "datasets", "pyright", "pytest-order", "autoflake", "isort", "locust"]
server = ["websockets", "fastapi", "uvicorn"]
qdrant = ["qdrant-client"]
cloud-tool-sandbox = ["e2b-code-interpreter"]
external-tools = ["docker", "langchain", "wikipedia", "langchain-community"]
tests = ["wikipedia"]
bedrock = ["boto3"]
google = ["google-genai"]
all = ["pgvector", "pg8000", "psycopg2-binary", "psycopg2", "pytest", "pytest-asyncio", "pexpect", "black", "pre-commit", "datasets", "pyright", "pytest-order", "autoflake", "isort", "websockets", "fastapi", "uvicorn", "docker", "langchain", "wikipedia", "langchain-community", "locust", "boto3", "google-genai"]

[tool.poetry.group.dev.dependencies]
black = "^24.4.2"
ipykernel = "^6.29.5"
ipdb = "^0.13.13"
pytest-mock = "^3.14.0"

[tool.black]
line-length = 140
target-version = ['py310', 'py311', 'py312', 'py313']
extend-exclude = "examples/*"

[build-system]
requires = ["poetry-core"]
build-backend = "poetry.core.masonry.api"

[tool.isort]
profile = "black"
line_length = 140
multi_line_output = 3
include_trailing_comma = true
force_grid_wrap = 0
use_parentheses = true<|MERGE_RESOLUTION|>--- conflicted
+++ resolved
@@ -78,19 +78,16 @@
 anthropic = "^0.43.0"
 letta_client = "^0.1.23"
 openai = "^1.60.0"
+opentelemetry-api = "1.30.0"
+opentelemetry-sdk = "1.30.0"
+opentelemetry-instrumentation-requests = "0.51b0"
+opentelemetry-exporter-otlp = "1.30.0"
 google-genai = {version = "^1.1.0", optional = true}
 faker = "^36.1.0"
 colorama = "^0.4.6"
 marshmallow-sqlalchemy = "^1.4.1"
 boto3 = {version = "^1.36.24", optional = true}
-<<<<<<< HEAD
 datamodel-code-generator = {extras = ["http"], version = "^0.25.0"}
-=======
-opentelemetry-api = "^1.30.0"
-opentelemetry-sdk = "^1.30.0"
-opentelemetry-instrumentation-requests = "^0.51b0"
-opentelemetry-exporter-otlp = "^1.30.0"
->>>>>>> 99293355
 
 
 [tool.poetry.extras]
